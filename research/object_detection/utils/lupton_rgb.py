#!/usr/bin/env python
"""Construct an RGB raster image from three-band CCD images

RGBImage class is used to generate an RGB raster image from a set of
three images corresponding to red, green, and blue bands.  The custom
mapping function can be used to bring out details you need to see in
the final RGB image.

USAGE

Here is an example usage.  Say you want to create a JPEG image from a
set of three HST ACS images stored in FITS files.  The following set
of instructions will load 2D images into (NumPy) array objects,
corresponding to red, green, and blue bands:

  import pyfits as P
  hdus1 = P.open('f814.fits')
  hdus2 = P.open('f606.fits')
  hdus3 = P.open('f450.fits')
  img1,img2,img3 = hdus1[0].data,hdus2[0].data,hdus3[0].data

Now feed these images into RGBImage object:

  from RGBImage import *
  im = RGBImage(img1,img2,img3,
                scales=[7000,4000,15000],
                mapping=map_Lupton04,
                beta=2.)

In the above, the counts in each band image are scaled by given
factors.  The mapping is given by map_Lupton04 function (which
implements Lupton et al. (2004) algorithm), with a customized
nonlinearity factor (beta=2.).

To previw the resulting RGB image, do:

  im.show()

To save the resulting image as a JPEG file with the highest quality,
do:

  im.save_as('test.jpg',quality=100)

Note that a custom mapping function can be supplied by users, as long
as the following prototype is follows:

  def map_NAME(r,g,b,args={}):
    (... do mapping ...)
    return r,g,b

The argument args is a dictionary which should contain the variable
parameters used in the mapping, if necessary.  (Detail: RGBImage class
sends all the optinal arguments supplied at the construction to the
mapping function as a dictionary.)

REQUIREMENTS

  The following Python modules:
    -- Image (Python Imaging Library; tested with v1.1.4)
    -- pyfits (PyFITS; tested with v1.1b2)
    -- numpy (NumPy; tested with v0.9.9.2614)

REFERENCE

Lupton et al. (2004), PASP, 116, 133

The implementation closely follows the IDL procedure DJS_RGB_MAKE by
David Schlegel, which is build upon NW_RGB_MAKE by Nick Wherry.

TODO

More mapping functions need to be implemented (currently only Lupton
et al. (2004) and square root mappings have been coded up).

Handling of saturated pixels has not been implemented for Lupton04
mapping.

Work on better documentation.

HISTORY

  June 22, 2006 (ver 0.1) -- Implements the most essential part of the
  class.
"""
__version__ = '0.1 (June 22, 2006)'
__credits__ = '''The code is written by Taro Sato (nomo17k@gmail.com)'''

import tensorflow as tf


def map_Lupton04(imagesTensor, beta=3., alpha=0.06, Q=3.5,
                 bandScalings=[1.000, 1.176, 1.818],
                 oversaturateFactor=2, args={}):
    """Lupton et al. (2004) mapping

    DESCRIPTION

      First define radius: rad = beta * (r + g + b).  Then the mapping is
      given by

        R = r*f(rad), G = g*f(rad), B = b*f(rad) ,

      where

               / 0,                     x <= 0 ,
        f(x) = |
               \ arcsinh(x) / x,        x > 0 .

      Hence the mapped values are NOT normalized to [0,1].  Saturation and
      max(R,G,B) > 1 cases have not been taken care of.
    """
<<<<<<< HEAD
    imagesTensor = tf.cast(imagesTensor, tf.float32)
    imagesTensor = tf.div(imagesTensor, tf.constant(255.0, dtype=tf.float32))
=======
    imagesTensor = tf.div(tf.cast(imagesTensor, tf.float32), tf.constant(255.0, dtype=tf.float32))
>>>>>>> 6ab4bf12
    imagesTensor = imagesTensor * tf.convert_to_tensor(bandScalings)
    imagesTensor = tf.where(
        imagesTensor > 0.0, imagesTensor, tf.zeros_like(imagesTensor)
    )

    print(imagesTensor.shape)

    radius = tf.reduce_sum(imagesTensor, axis=3) * beta
    nlfac = tf.where(
        radius > 0.0,
        tf.math.asinh(alpha * Q * radius) / (Q * radius),
        tf.zeros_like(radius),
    )

    imagesTensor = tf.transpose(
        tf.transpose(imagesTensor, [3, 0, 1, 2]) * nlfac, [1, 2, 3, 0]
    )

    imagesTensor /= tf.reduce_max(imagesTensor)
<<<<<<< HEAD
    return tf.cast(tf.multiply(imagesTensor, tf.constant(255.0, dtype=tf.float32)), tf.uint8)
=======

    return tf.clip_by_value(
        tf.multiply(imagesTensor, tf.constant(255.0 * oversaturateFactor, dtype=tf.float32)),
        0.0,
        255.0,
    )
>>>>>>> 6ab4bf12
<|MERGE_RESOLUTION|>--- conflicted
+++ resolved
@@ -109,12 +109,8 @@
       Hence the mapped values are NOT normalized to [0,1].  Saturation and
       max(R,G,B) > 1 cases have not been taken care of.
     """
-<<<<<<< HEAD
-    imagesTensor = tf.cast(imagesTensor, tf.float32)
-    imagesTensor = tf.div(imagesTensor, tf.constant(255.0, dtype=tf.float32))
-=======
     imagesTensor = tf.div(tf.cast(imagesTensor, tf.float32), tf.constant(255.0, dtype=tf.float32))
->>>>>>> 6ab4bf12
+
     imagesTensor = imagesTensor * tf.convert_to_tensor(bandScalings)
     imagesTensor = tf.where(
         imagesTensor > 0.0, imagesTensor, tf.zeros_like(imagesTensor)
@@ -134,13 +130,8 @@
     )
 
     imagesTensor /= tf.reduce_max(imagesTensor)
-<<<<<<< HEAD
-    return tf.cast(tf.multiply(imagesTensor, tf.constant(255.0, dtype=tf.float32)), tf.uint8)
-=======
 
-    return tf.clip_by_value(
+    return tf.cast(tf.clip_by_value(
         tf.multiply(imagesTensor, tf.constant(255.0 * oversaturateFactor, dtype=tf.float32)),
         0.0,
-        255.0,
-    )
->>>>>>> 6ab4bf12
+        255.0), tf.uint8)